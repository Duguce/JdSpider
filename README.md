--- conflicted
+++ resolved
@@ -1,4 +1,3 @@
-<<<<<<< HEAD
 # JdSpider
 
 京东评论&问答数据爬虫：根据商品Id实现对京东平台上的评论内容（目前仅支持爬取单个商品前100页的评论内容）及商品问答模块的问题数据
@@ -48,58 +47,4 @@
 - [x] 根据关键词从京东主页批量抓取商品ID；
 - [x] 批量抓取商品评论&问答数据逻辑；
 - [x] `main.py`模块实现断点续爬；
-- [ ] `search_spider.py`模块中登录时的滑块验证实现自动化；
-- [x] 优化`com_spider.py`和`qa_spider.py`模块中的存储逻辑；
-=======
-# JdSpider
-
-京东评论&问答数据爬虫：根据商品Id实现对京东平台上的评论内容（目前仅支持爬取单个商品前100页的评论内容）及商品问答模块的问题数据
-
-## 项目结构
-
-```
-│  com_spider.py               # 京东评论爬取模块
-│  config.py                   # 配置文件
-│  main.py                     # 主程序入口（批量爬取评论和问答内容）
-│  qa_spider.py                # 问答爬虫模块
-│  README.md                   # 项目说明文档
-│  requirements.txt            # 依赖库配置
-│  search_spider.py            # 搜索爬虫模块（根据关键词批量爬取商品Id）
-│
-├─drivers                      # 驱动文件目录
-│      chromedriver.exe        # Chrome浏览器驱动
-│      geckodriver.exe         # Firefox浏览器驱动
-│
-├─ids_collection               # 商品ID存储目录
-├─output                       # 爬取评论和问答内容存储目录
-
-```
-
-## 快速开始
-
-1. 准备环境
-
-   - `conda create -n jd_spider python=3.8.18`
-
-   - `conda activate jd_spider`
-
-   - `pip install -r requirements.txt`
-
-2. 配置
-
-   - 重命名[example_config.py](./example_config.py)为`config.py`
-   - 在`config.py`配置相关信息
-
-3. 运行
-
-   - 运行[search_spider.py](./search_spider.py)获取商品ID
-   - 运行[main.py](./main.py)收集商品评论和问答内容
-
-## 待做功能
-
-- [x] 根据关键词从京东主页批量抓取商品ID；
-- [x] 批量抓取商品评论&问答数据逻辑；
-- [x] `main.py`模块实现断点续爬；
-- [ ] `search_spider.py`模块中登录时的滑块验证实现自动化；
-- [ ] 优化`com_spider.py`和`qa_spider.py`模块中的存储逻辑；
->>>>>>> daa6f14c
+- [ ] `search_spider.py`模块中登录时的滑块验证实现自动化。
